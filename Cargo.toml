--- conflicted
+++ resolved
@@ -31,11 +31,7 @@
 log = { version = "0.4", features = ["std"] }
 toml = { version = "0.9.5" }
 clap-cargo = "0.17.0"
-<<<<<<< HEAD
 cargo_metadata = "0.23"
-=======
-cargo_metadata = "0.22"
->>>>>>> 3c33d313
 ocli = "0.3.0"
 shell-words = "1.1"
 which = "8.0.0"
